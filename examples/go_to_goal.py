from rllib.algorithms.ppo.ppo import PPO
from rllib.algorithms.ppo.ppo_config import PPOConfig
from rllib.algorithms.dqn.dqn import DQN
from rllib.algorithms.dqn.dqn_config import DQNConfig
from multigrid.envs.go_to_goal import GoToGoalEnv

env = GoToGoalEnv(
    width=10,
    height=10,
    max_steps=150,
    agents=5,
    success_termination_mode="all",
    render_mode="rgb_array",
)

config = (
    PPOConfig(
        batch_size=1024,
        mini_batch_size=64,
        epochs=10,
        gamma=0.99,
        lambda_=0.95,
        epsilon=0.2,
        learning_rate=1e-4,
    )
    .environment(env)
    .training()
    .debugging(log_level="INFO")
    .rendering()
<<<<<<< HEAD
    .wandb(project="test", log_interval=10)
=======
    .wandb(project="ppo")
>>>>>>> 176965c5
)
ppo = PPO(config)

"""
config = (
    DQNConfig(
        batch_size=32,
        replay_buffer_size=50000,
        gamma=0.99,
        learning_rate=1e-4,
        eps_start=0.2,
        eps_end=0.05,
        eps_decay=1000000,
        target_update=1000,
    )
    .environment(env=env)
    .training()
    .debugging(log_level="INFO")
    .rendering()
    .wandb(project="multigrid-go-to-goal-dqn")
)
dqn = DQN(config)
"""

while True:
    ppo.learn()<|MERGE_RESOLUTION|>--- conflicted
+++ resolved
@@ -27,11 +27,7 @@
     .training()
     .debugging(log_level="INFO")
     .rendering()
-<<<<<<< HEAD
-    .wandb(project="test", log_interval=10)
-=======
-    .wandb(project="ppo")
->>>>>>> 176965c5
+    .wandb(project="ppo", log_interval=10)
 )
 ppo = PPO(config)
 
