--- conflicted
+++ resolved
@@ -3,51 +3,30 @@
 from multigrid.envs.cleanup import CleanUpEnv
 
 env = CleanUpEnv(
-<<<<<<< HEAD
-    width=7,
-    height=7,
-    max_steps=1000,
-    boxes=7,
-    agents=6,
-=======
     width=10,
     height=10,
     max_steps=250,
     boxes=6,
     agents=4,
->>>>>>> aa48b5b3
     success_termination_mode="any",
 )
 
 config = (
     DQNConfig(
         batch_size=32,
-<<<<<<< HEAD
-        replay_buffer_size=10000,
-=======
         replay_buffer_size=50000,
->>>>>>> aa48b5b3
         gamma=0.99,
         learning_rate=1e-4,
         eps_start=0.9,
         eps_end=0.05,
-<<<<<<< HEAD
-        eps_decay=2000000,
-        target_update=2000,
-=======
         eps_decay=1000000,
         target_update=1000,
->>>>>>> aa48b5b3
     )
     .environment(env=env)
     .training()
     .debugging(log_level="INFO")
     .rendering()
-<<<<<<< HEAD
-    .wandb(project="multigrid-cleanup")
-=======
     .wandb(project="multigrid-cleanupv0")
->>>>>>> aa48b5b3
 )
 
 dqn = DQN(config)
