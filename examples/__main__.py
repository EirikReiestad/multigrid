import subprocess

if __name__ == "__main__":
<<<<<<< HEAD
    script = "examples/boxwar.py"
=======
    script = "examples/cleanup.py"
>>>>>>> aa48b5b3
    subprocess.run(["python", script])<|MERGE_RESOLUTION|>--- conflicted
+++ resolved
@@ -1,9 +1,5 @@
 import subprocess
 
 if __name__ == "__main__":
-<<<<<<< HEAD
-    script = "examples/boxwar.py"
-=======
     script = "examples/cleanup.py"
->>>>>>> aa48b5b3
     subprocess.run(["python", script])