--- conflicted
+++ resolved
@@ -42,12 +42,5 @@
                 )
             advantages.append(last_advantage.copy())
             last_value = [values[i][t].clone() * mask[i] for i in range(self.n_workers)]
-<<<<<<< HEAD
-        advantages = [
-            list(reversed(worker_advantage)) for worker_advantage in advantages
-        ]
-        advantages = list(zip(*advantages[::-1]))
-=======
         advantages = list(zip(*reversed(advantages)))
->>>>>>> 9f1247ca
         return advantages